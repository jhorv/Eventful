﻿<?xml version="1.0" encoding="utf-8"?>
<Project ToolsVersion="4.0" DefaultTargets="Build" xmlns="http://schemas.microsoft.com/developer/msbuild/2003">
  <Import Project="$(MSBuildExtensionsPath)\$(MSBuildToolsVersion)\Microsoft.Common.props" Condition="Exists('$(MSBuildExtensionsPath)\$(MSBuildToolsVersion)\Microsoft.Common.props')" />
  <PropertyGroup>
    <Configuration Condition=" '$(Configuration)' == '' ">Debug</Configuration>
    <Platform Condition=" '$(Platform)' == '' ">AnyCPU</Platform>
    <ProjectGuid>{8DCB39A0-A882-486A-B147-FC4B44A42F0A}</ProjectGuid>
    <OutputType>Library</OutputType>
    <AppDesignerFolder>Properties</AppDesignerFolder>
    <RootNamespace>Eventful.CsTests</RootNamespace>
    <AssemblyName>Eventful.CsTests</AssemblyName>
    <TargetFrameworkVersion>v4.5</TargetFrameworkVersion>
    <FileAlignment>512</FileAlignment>
    <SolutionDir Condition="$(SolutionDir) == '' Or $(SolutionDir) == '*Undefined*'">..\</SolutionDir>
    <RestorePackages>true</RestorePackages>
  </PropertyGroup>
  <PropertyGroup Condition=" '$(Configuration)|$(Platform)' == 'Debug|AnyCPU' ">
    <DebugSymbols>true</DebugSymbols>
    <DebugType>full</DebugType>
    <Optimize>false</Optimize>
    <OutputPath>..\..\build\Debug\</OutputPath>
    <DefineConstants>DEBUG;TRACE</DefineConstants>
    <ErrorReport>prompt</ErrorReport>
    <WarningLevel>4</WarningLevel>
    <TreatWarningsAsErrors>true</TreatWarningsAsErrors>
  </PropertyGroup>
  <PropertyGroup Condition=" '$(Configuration)|$(Platform)' == 'Release|AnyCPU' ">
    <DebugType>pdbonly</DebugType>
    <Optimize>true</Optimize>
    <OutputPath>..\..\build\Release\</OutputPath>
    <DefineConstants>TRACE</DefineConstants>
    <ErrorReport>prompt</ErrorReport>
    <WarningLevel>4</WarningLevel>
  </PropertyGroup>
  <ItemGroup>
    <Reference Include="EventStore.ClientAPI">
      <HintPath>..\packages\EventStore.Client.3.0.1\lib\net40\EventStore.ClientAPI.dll</HintPath>
    </Reference>
    <Reference Include="FSharp.Control.AsyncSeq, Version=0.0.0.0, Culture=neutral, processorArchitecture=MSIL">
      <HintPath>..\packages\FSharp.Control.AsyncSeq.2.0.1\lib\net45\FSharp.Control.AsyncSeq.dll</HintPath>
      <Private>True</Private>
    </Reference>
    <Reference Include="FSharp.Core, Version=4.3.1.0, Culture=neutral, PublicKeyToken=b03f5f7f11d50a3a, processorArchitecture=MSIL">
      <HintPath>..\packages\FSharp.Core.3.1.2.1\lib\net40\FSharp.Core.dll</HintPath>
      <Private>True</Private>
    </Reference>
    <Reference Include="FSharpx.Async, Version=0.0.0.0, Culture=neutral, processorArchitecture=MSIL">
      <HintPath>..\packages\FSharpx.Async.1.12.0\lib\net40\FSharpx.Async.dll</HintPath>
      <Private>True</Private>
    </Reference>
    <Reference Include="FSharpx.Collections, Version=1.10.1.0, Culture=neutral, processorArchitecture=MSIL">
      <HintPath>..\packages\FSharpx.Collections.1.10.1\lib\net40\FSharpx.Collections.dll</HintPath>
      <Private>True</Private>
    </Reference>
    <Reference Include="FSharpx.Extras, Version=1.10.2.0, Culture=neutral, processorArchitecture=MSIL">
      <HintPath>..\packages\FSharpx.Extras.1.10.2\lib\40\FSharpx.Extras.dll</HintPath>
      <Private>True</Private>
    </Reference>
    <Reference Include="Metrics, Version=0.3.2.0, Culture=neutral, processorArchitecture=MSIL">
      <SpecificVersion>False</SpecificVersion>
      <HintPath>..\..\..\packages\Metrics.NET.0.3.2-pre\lib\net45\Metrics.dll</HintPath>
    </Reference>
<<<<<<< HEAD
    <Reference Include="Serilog, Version=1.5.0.0, Culture=neutral, PublicKeyToken=24c2f752a8e58a10, processorArchitecture=MSIL">
      <SpecificVersion>False</SpecificVersion>
      <HintPath>..\..\..\packages\Serilog.1.5.7\lib\net45\Serilog.dll</HintPath>
    </Reference>
    <Reference Include="Serilog.FullNetFx, Version=1.5.0.0, Culture=neutral, PublicKeyToken=24c2f752a8e58a10, processorArchitecture=MSIL">
      <SpecificVersion>False</SpecificVersion>
      <HintPath>..\..\..\packages\Serilog.1.5.7\lib\net45\Serilog.FullNetFx.dll</HintPath>
=======
    <Reference Include="Serilog">
      <HintPath>..\packages\Serilog.1.5.7\lib\net45\Serilog.dll</HintPath>
    </Reference>
    <Reference Include="Serilog.FullNetFx">
      <HintPath>..\packages\Serilog.1.5.7\lib\net45\Serilog.FullNetFx.dll</HintPath>
>>>>>>> f720725e
    </Reference>
    <Reference Include="System" />
    <Reference Include="System.Core" />
    <Reference Include="System.Xml.Linq" />
    <Reference Include="System.Data.DataSetExtensions" />
    <Reference Include="Microsoft.CSharp" />
    <Reference Include="System.Data" />
    <Reference Include="System.Xml" />
    <Reference Include="xunit">
      <HintPath>..\packages\xunit.1.9.2\lib\net20\xunit.dll</HintPath>
    </Reference>
  </ItemGroup>
  <ItemGroup>
    <Compile Include="MyCountingDoc.cs" />
    <Compile Include="ParellelInOrderTransformerTest.cs" />
    <Compile Include="WorktrackingQueueTests.cs" />
    <Compile Include="Properties\AssemblyInfo.cs" />
  </ItemGroup>
  <ItemGroup>
    <None Include="app.config" />
    <None Include="packages.config" />
  </ItemGroup>
  <ItemGroup>
    <ProjectReference Include="..\Eventful\Eventful.fsproj">
      <Project>{4c150478-a9fc-4010-9929-20312856ceaf}</Project>
      <Name>Eventful</Name>
    </ProjectReference>
  </ItemGroup>
  <ItemGroup>
    <Service Include="{82A7F48D-3B50-4B1E-B82E-3ADA8210C358}" />
  </ItemGroup>
  <Import Project="$(MSBuildToolsPath)\Microsoft.CSharp.targets" />
  <Import Project="$(SolutionDir)\.nuget\NuGet.targets" Condition="Exists('$(SolutionDir)\.nuget\NuGet.targets')" />
  <Target Name="EnsureNuGetPackageBuildImports" BeforeTargets="PrepareForBuild">
    <PropertyGroup>
      <ErrorText>This project references NuGet package(s) that are missing on this computer. Enable NuGet Package Restore to download them.  For more information, see http://go.microsoft.com/fwlink/?LinkID=322105. The missing file is {0}.</ErrorText>
    </PropertyGroup>
    <Error Condition="!Exists('$(SolutionDir)\.nuget\NuGet.targets')" Text="$([System.String]::Format('$(ErrorText)', '$(SolutionDir)\.nuget\NuGet.targets'))" />
  </Target>
  <!-- To modify your build process, add your task inside one of the targets below and uncomment it. 
       Other similar extension points exist, see Microsoft.Common.targets.
  <Target Name="BeforeBuild">
  </Target>
  <Target Name="AfterBuild">
  </Target>
  -->
</Project><|MERGE_RESOLUTION|>--- conflicted
+++ resolved
@@ -60,21 +60,11 @@
       <SpecificVersion>False</SpecificVersion>
       <HintPath>..\..\..\packages\Metrics.NET.0.3.2-pre\lib\net45\Metrics.dll</HintPath>
     </Reference>
-<<<<<<< HEAD
-    <Reference Include="Serilog, Version=1.5.0.0, Culture=neutral, PublicKeyToken=24c2f752a8e58a10, processorArchitecture=MSIL">
-      <SpecificVersion>False</SpecificVersion>
-      <HintPath>..\..\..\packages\Serilog.1.5.7\lib\net45\Serilog.dll</HintPath>
-    </Reference>
-    <Reference Include="Serilog.FullNetFx, Version=1.5.0.0, Culture=neutral, PublicKeyToken=24c2f752a8e58a10, processorArchitecture=MSIL">
-      <SpecificVersion>False</SpecificVersion>
-      <HintPath>..\..\..\packages\Serilog.1.5.7\lib\net45\Serilog.FullNetFx.dll</HintPath>
-=======
     <Reference Include="Serilog">
       <HintPath>..\packages\Serilog.1.5.7\lib\net45\Serilog.dll</HintPath>
     </Reference>
     <Reference Include="Serilog.FullNetFx">
       <HintPath>..\packages\Serilog.1.5.7\lib\net45\Serilog.FullNetFx.dll</HintPath>
->>>>>>> f720725e
     </Reference>
     <Reference Include="System" />
     <Reference Include="System.Core" />
