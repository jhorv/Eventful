﻿<?xml version="1.0" encoding="utf-8"?>
<Project ToolsVersion="12.0" DefaultTargets="Build" xmlns="http://schemas.microsoft.com/developer/msbuild/2003">
  <Import Project="$(MSBuildExtensionsPath)\$(MSBuildToolsVersion)\Microsoft.Common.props" Condition="Exists('$(MSBuildExtensionsPath)\$(MSBuildToolsVersion)\Microsoft.Common.props')" />
  <PropertyGroup>
    <Configuration Condition=" '$(Configuration)' == '' ">Debug</Configuration>
    <Platform Condition=" '$(Platform)' == '' ">AnyCPU</Platform>
    <SchemaVersion>2.0</SchemaVersion>
    <ProjectGuid>7c47cd17-5bd2-47fd-9361-80d7ced2dc71</ProjectGuid>
    <OutputType>Library</OutputType>
    <RootNamespace>Eventful.Testing</RootNamespace>
    <AssemblyName>Eventful.Testing</AssemblyName>
    <TargetFrameworkVersion>v4.5</TargetFrameworkVersion>
    <TargetFSharpCoreVersion>4.3.1.0</TargetFSharpCoreVersion>
    <Name>Eventful.Testing</Name>
    <SolutionDir Condition="$(SolutionDir) == '' Or $(SolutionDir) == '*Undefined*'">..\</SolutionDir>
    <RestorePackages>true</RestorePackages>
  </PropertyGroup>
  <PropertyGroup Condition=" '$(Configuration)|$(Platform)' == 'Debug|AnyCPU' ">
    <DebugSymbols>true</DebugSymbols>
    <DebugType>full</DebugType>
    <Optimize>false</Optimize>
    <Tailcalls>false</Tailcalls>
    <OutputPath>..\..\build\Debug\</OutputPath>
    <DefineConstants>DEBUG;TRACE</DefineConstants>
    <WarningLevel>3</WarningLevel>
    <DocumentationFile>..\..\build\Debug\Eventful.Testing.XML</DocumentationFile>
    <TreatWarningsAsErrors>true</TreatWarningsAsErrors>
    <WarningsAsErrors />
  </PropertyGroup>
  <PropertyGroup Condition=" '$(Configuration)|$(Platform)' == 'Release|AnyCPU' ">
    <DebugType>pdbonly</DebugType>
    <Optimize>true</Optimize>
    <Tailcalls>true</Tailcalls>
    <OutputPath>..\..\build\Release\</OutputPath>
    <DefineConstants>TRACE</DefineConstants>
    <WarningLevel>3</WarningLevel>
    <DocumentationFile>..\..\build\Release\Eventful.Testing.XML</DocumentationFile>
    <TreatWarningsAsErrors>true</TreatWarningsAsErrors>
    <WarningsAsErrors />
  </PropertyGroup>
  <PropertyGroup>
    <MinimumVisualStudioVersion Condition="'$(MinimumVisualStudioVersion)' == ''">11</MinimumVisualStudioVersion>
  </PropertyGroup>
  <Choose>
    <When Condition="'$(VisualStudioVersion)' == '11.0'">
      <PropertyGroup Condition="Exists('$(MSBuildExtensionsPath32)\..\Microsoft SDKs\F#\3.0\Framework\v4.0\Microsoft.FSharp.Targets')">
        <FSharpTargetsPath>$(MSBuildExtensionsPath32)\..\Microsoft SDKs\F#\3.0\Framework\v4.0\Microsoft.FSharp.Targets</FSharpTargetsPath>
      </PropertyGroup>
    </When>
    <Otherwise>
      <PropertyGroup Condition="Exists('$(MSBuildExtensionsPath32)\Microsoft\VisualStudio\v$(VisualStudioVersion)\FSharp\Microsoft.FSharp.Targets')">
        <FSharpTargetsPath>$(MSBuildExtensionsPath32)\Microsoft\VisualStudio\v$(VisualStudioVersion)\FSharp\Microsoft.FSharp.Targets</FSharpTargetsPath>
      </PropertyGroup>
    </Otherwise>
  </Choose>
  <Import Project="$(FSharpTargetsPath)" />
  <Import Project="$(SolutionDir)\.nuget\NuGet.targets" Condition="Exists('$(SolutionDir)\.nuget\NuGet.targets')" />
  <Target Name="EnsureNuGetPackageBuildImports" BeforeTargets="PrepareForBuild">
    <PropertyGroup>
      <ErrorText>This project references NuGet package(s) that are missing on this computer. Enable NuGet Package Restore to download them.  For more information, see http://go.microsoft.com/fwlink/?LinkID=322105. The missing file is {0}.</ErrorText>
    </PropertyGroup>
    <Error Condition="!Exists('$(SolutionDir)\.nuget\NuGet.targets')" Text="$([System.String]::Format('$(ErrorText)', '$(SolutionDir)\.nuget\NuGet.targets'))" />
  </Target>
  <ItemGroup>
    <Compile Include="TestMultiCommandInterpreter.fs" />
    <Compile Include="TestEventStore.fs" />
    <Compile Include="TestInterpreter.fs" />
    <Compile Include="TestSystem.fs" />
    <Compile Include="ConfigurationValidation.fs" />
    <Content Include="packages.config" />
    <Content Include="app.config" />
  </ItemGroup>
  <ItemGroup>
    <Reference Include="FsCheck">
      <HintPath>..\packages\FsCheck.1.0.1\lib\net45\FsCheck.dll</HintPath>
      <Private>True</Private>
    </Reference>
    <Reference Include="FsCheck.Xunit">
      <HintPath>..\packages\FsCheck.Xunit.1.0.1\lib\net45\FsCheck.Xunit.dll</HintPath>
      <Private>True</Private>
    </Reference>
    <Reference Include="FSharp.Control.AsyncSeq">
      <HintPath>..\..\..\packages\FSharp.Control.AsyncSeq.2.0.1\lib\net45\FSharp.Control.AsyncSeq.dll</HintPath>
      <Private>True</Private>
    </Reference>
    <Reference Include="FSharp.Core">
      <HintPath>..\..\..\packages\FSharp.Core.3.1.2.1\lib\net40\FSharp.Core.dll</HintPath>
      <Private>True</Private>
    </Reference>
    <Reference Include="FSharpx.Async">
      <HintPath>..\..\..\packages\FSharpx.Async.1.12.0\lib\net40\FSharpx.Async.dll</HintPath>
      <Private>True</Private>
    </Reference>
<<<<<<< HEAD
    <Reference Include="Serilog">
      <HintPath>..\..\..\packages\Serilog.1.5.7\lib\net45\Serilog.dll</HintPath>
      <Private>True</Private>
    </Reference>
    <Reference Include="Serilog.FullNetFx">
      <HintPath>..\..\..\packages\Serilog.1.5.7\lib\net45\Serilog.FullNetFx.dll</HintPath>
=======
    <Reference Include="FSharpx.Collections">
      <HintPath>..\..\..\packages\FSharpx.Collections.1.10.1\lib\net40\FSharpx.Collections.dll</HintPath>
      <Private>True</Private>
    </Reference>
    <Reference Include="FSharpx.Extras">
      <HintPath>..\..\..\packages\FSharpx.Extras.1.10.2\lib\40\FSharpx.Extras.dll</HintPath>
>>>>>>> f720725e
      <Private>True</Private>
    </Reference>
    <Reference Include="mscorlib" />
    <Reference Include="Serilog">
      <HintPath>..\packages\Serilog.1.5.7\lib\net45\Serilog.dll</HintPath>
    </Reference>
    <Reference Include="Serilog.FullNetFx">
      <HintPath>..\packages\Serilog.1.5.7\lib\net45\Serilog.FullNetFx.dll</HintPath>
    </Reference>
    <Reference Include="System" />
    <Reference Include="System.Core" />
    <Reference Include="System.Numerics" />
    <ProjectReference Include="..\Eventful\Eventful.fsproj">
      <Name>Eventful</Name>
      <Project>{4c150478-a9fc-4010-9929-20312856ceaf}</Project>
      <Private>True</Private>
    </ProjectReference>
    <Reference Include="Unquote">
      <HintPath>..\packages\Unquote.2.2.2\lib\net40\Unquote.dll</HintPath>
      <Private>True</Private>
    </Reference>
    <Reference Include="xunit">
      <HintPath>..\packages\xunit.1.9.2\lib\net20\xunit.dll</HintPath>
      <Private>True</Private>
    </Reference>
  </ItemGroup>
  <!-- To modify your build process, add your task inside one of the targets below and uncomment it. 
       Other similar extension points exist, see Microsoft.Common.targets.
  <Target Name="BeforeBuild">
  </Target>
  <Target Name="AfterBuild">
  </Target>
  -->
</Project><|MERGE_RESOLUTION|>--- conflicted
+++ resolved
@@ -91,21 +91,12 @@
       <HintPath>..\..\..\packages\FSharpx.Async.1.12.0\lib\net40\FSharpx.Async.dll</HintPath>
       <Private>True</Private>
     </Reference>
-<<<<<<< HEAD
-    <Reference Include="Serilog">
-      <HintPath>..\..\..\packages\Serilog.1.5.7\lib\net45\Serilog.dll</HintPath>
-      <Private>True</Private>
-    </Reference>
-    <Reference Include="Serilog.FullNetFx">
-      <HintPath>..\..\..\packages\Serilog.1.5.7\lib\net45\Serilog.FullNetFx.dll</HintPath>
-=======
     <Reference Include="FSharpx.Collections">
       <HintPath>..\..\..\packages\FSharpx.Collections.1.10.1\lib\net40\FSharpx.Collections.dll</HintPath>
       <Private>True</Private>
     </Reference>
     <Reference Include="FSharpx.Extras">
       <HintPath>..\..\..\packages\FSharpx.Extras.1.10.2\lib\40\FSharpx.Extras.dll</HintPath>
->>>>>>> f720725e
       <Private>True</Private>
     </Reference>
     <Reference Include="mscorlib" />
