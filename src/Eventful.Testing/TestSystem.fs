﻿namespace Eventful.Testing

open System
open Eventful
open FSharpx.Collections
open FSharpx
open FSharpx.Choice
open FSharpx.Option
open Eventful.EventStream

type TestSystemState<'TMetadata, 'TCommandContext, 'TEventContext, 'TBaseEvent when 'TMetadata : equality and 'TEventContext :> IDisposable> = {
    Handlers : EventfulHandlers<'TCommandContext,'TEventContext,'TMetadata, 'TBaseEvent> 
    LastResult : CommandResult<'TBaseEvent,'TMetadata>
    AllEvents : TestEventStore<'TMetadata>
    BuildEventContext: PersistedEvent<'TMetadata> -> 'TEventContext
    OnTimeChange : UtcDateTime -> unit
    UseSnapshots : bool
}

type TestSystem<'TMetadata, 'TCommandContext, 'TEventContext, 'TBaseEvent when 'TMetadata : equality and 'TEventContext :> IDisposable>
    (
        state : TestSystemState<'TMetadata, 'TCommandContext, 'TEventContext, 'TBaseEvent>
    ) =

    let interpret prog (testEventStore : TestEventStore<'TMetadata>) =
        TestInterpreter.interpret 
            prog 
            testEventStore 
            state.UseSnapshots
            state.Handlers.EventStoreTypeToClassMap 
            state.Handlers.ClassToEventStoreTypeMap
            Map.empty 
            PersistentVector.empty

    let interpreter = {
        new IInterpreter<'TMetadata> with
            member x.Run program testEventStore = 
                interpret program testEventStore
    }

    member x.RunStreamProgram program = 
        let (allEvents, result) = interpret program state.AllEvents
        (result, new TestSystem<'TMetadata, 'TCommandContext, 'TEventContext, 'TBaseEvent>({ state with AllEvents = allEvents }))

    member x.RunCommandNoThrow (cmd : obj) (context : 'TCommandContext) =    
        let program = EventfulHandlers.getCommandProgram context cmd state.Handlers
        let (allEvents, result) = interpret program state.AllEvents

        let allEvents = TestEventStore.processPendingEvents state.BuildEventContext interpreter state.Handlers allEvents

        new TestSystem<'TMetadata, 'TCommandContext, 'TEventContext, 'TBaseEvent>({ state with AllEvents = allEvents; LastResult = result })

    member x.GetStreamMetadata (streamId : string) =
        state.AllEvents.StreamMetadata
        |> Map.tryFind streamId

    // runs the command. throws on failure
    member x.RunCommand (cmd : obj) (context : 'TCommandContext) =    
        let system = x.RunCommandNoThrow cmd context
        match system.LastResult with
        | Choice1Of2 _ ->
            system
        | Choice2Of2 e ->
            failwith <| sprintf "Command failed %A" e

    member x.Handlers = state.Handlers

    member x.AllEvents = state.AllEvents

    member x.LastResult = state.LastResult

    member x.Run (cmds : (obj * 'TCommandContext) list) =
        cmds
        |> List.fold (fun (s:TestSystem<'TMetadata, 'TCommandContext, 'TEventContext, 'TBaseEvent>) (cmd, context) -> s.RunCommand cmd context) x

    member x.InjectEvent (streamId) (evt : 'TBaseEvent) (metadata : 'TMetadata) =
        let eventType = state.Handlers.ClassToEventStoreTypeMap.Item (evt.GetType())

        let fakeEvent = EventStreamEvent.Event {
            Body = evt :> obj
            EventType = eventType
            Metadata = metadata
        }

        let allEvents' =
            state.AllEvents |> TestEventStore.addEvent streamId fakeEvent
            |> TestEventStore.processPendingEvents state.BuildEventContext interpreter state.Handlers 
        new TestSystem<_,_,_,_>({ state with AllEvents = allEvents' })

    member x.RunToEnd () = 
        let allEvents' = TestEventStore.runToEnd state.OnTimeChange state.BuildEventContext interpreter state.Handlers state.AllEvents 
        let result' = 
            {
                CommandSuccess.Events = List.empty
                Position = None } 
            |> Choice1Of2
        new TestSystem<_,_,_,_>({ state with LastResult = result'; AllEvents = allEvents' })

    member x.Wakeup (wakeupTime : UtcDateTime) (streamId : string) (aggregateType : string) =
        let allEvents' =
            TestEventStore.runWakeup wakeupTime streamId aggregateType interpret state.Handlers state.AllEvents 
        new TestSystem<_,_,_,_>({ state with AllEvents = allEvents' })

    member x.EvaluateState (stream : string) (identity : 'TKey) (stateBuilder : IStateBuilder<'TState, 'TMetadata, 'TKey>) =
        let streamEvents = TestEventStore.getAllEvents state.AllEvents stream

        let run s (evt : obj, metadata) : Map<string,obj> = 
            AggregateStateBuilder.dynamicRun stateBuilder.GetBlockBuilders identity evt metadata s
        
        streamEvents
<<<<<<< HEAD
        |> Vector.map (function
=======
        |> PersistentVector.map (function
>>>>>>> f720725e
            | Event { Body = body; Metadata = metadata } ->
                (body, metadata)
            | EventLink (streamId, eventNumber, _) ->
                match state.AllEvents |> TestEventStore.tryGetEvent streamId eventNumber with
                | Some (Event { Body = body; Metadata = metadata }) -> (body, metadata)
                | Some (EventLink _) -> failwith "found link to a link"
                | None -> failwith "found a dangling link")
<<<<<<< HEAD
        |> Vector.fold run Map.empty
=======
        |> PersistentVector.fold run Map.empty
>>>>>>> f720725e
        |> stateBuilder.GetState

    member x.OnTimeChange onTimeChange =
        new TestSystem<'TMetadata, 'TCommandContext, 'TEventContext, 'TBaseEvent>({ state with OnTimeChange = onTimeChange })

    static member EmptyNoSnapshots buildEventContext (handlers : EventfulHandlers<'TCommandContext, 'TEventContext, 'TMetadata, 'TBaseEvent>) =
        let emptySuccess = {
            CommandSuccess.Events = List.empty
            Position = None
        }
        let state = {
            TestSystemState.Handlers = handlers
            LastResult = Choice1Of2 emptySuccess
            AllEvents = TestEventStore.empty
            BuildEventContext = buildEventContext
            OnTimeChange = (fun _ -> ()) 
            UseSnapshots = false
        }
        new TestSystem<'TMetadata, 'TCommandContext, 'TEventContext, 'TBaseEvent>(state)

    static member Empty buildEventContext (handlers : EventfulHandlers<'TCommandContext, 'TEventContext, 'TMetadata, 'TBaseEvent>) =
        let emptySuccess = {
            CommandSuccess.Events = List.empty
            Position = None
        }
        let state = {
            TestSystemState.Handlers = handlers
            LastResult = Choice1Of2 emptySuccess
            AllEvents = TestEventStore.empty
            BuildEventContext = buildEventContext
            OnTimeChange = (fun _ -> ()) 
            UseSnapshots = true
        }
        new TestSystem<'TMetadata, 'TCommandContext, 'TEventContext, 'TBaseEvent>(state)

[<CompilationRepresentation(CompilationRepresentationFlags.ModuleSuffix)>]
module TestSystem = 
    let runCommand x c (y:TestSystem<'TMetadata, 'TCommandContext, 'TEventContext, 'TBaseEvent>) = y.RunCommand x c
    let runCommandNoThrow x c (y:TestSystem<'TMetadata, 'TCommandContext, 'TEventContext, 'TBaseEvent>) = y.RunCommandNoThrow x c
    let getStreamMetadata streamId (y:TestSystem<'TMetadata, 'TCommandContext, 'TEventContext, 'TBaseEvent>) = y.GetStreamMetadata streamId
    let runToEnd (y:TestSystem<'TMetadata, 'TCommandContext, 'TEventContext, 'TBaseEvent>) = y.RunToEnd()
    let injectEvent stream event metadata (testSystem : TestSystem<_,_,_,_>) =
        testSystem.InjectEvent stream event metadata
    let wakeup (wakeupTime : UtcDateTime) (streamId : string) (aggregateType : string) (testSystem : TestSystem<'TMetadata, 'TCommandContext, 'TEventContext, 'TBaseEvent>) =
        testSystem.Wakeup wakeupTime streamId aggregateType 
    let getStreamEvents streamId (system:TestSystem<'TMetadata, 'TCommandContext, 'TEventContext, 'TBaseEvent>) =
        TestEventStore.getAllEvents system.AllEvents streamId<|MERGE_RESOLUTION|>--- conflicted
+++ resolved
@@ -108,11 +108,7 @@
             AggregateStateBuilder.dynamicRun stateBuilder.GetBlockBuilders identity evt metadata s
         
         streamEvents
-<<<<<<< HEAD
-        |> Vector.map (function
-=======
         |> PersistentVector.map (function
->>>>>>> f720725e
             | Event { Body = body; Metadata = metadata } ->
                 (body, metadata)
             | EventLink (streamId, eventNumber, _) ->
@@ -120,11 +116,7 @@
                 | Some (Event { Body = body; Metadata = metadata }) -> (body, metadata)
                 | Some (EventLink _) -> failwith "found link to a link"
                 | None -> failwith "found a dangling link")
-<<<<<<< HEAD
-        |> Vector.fold run Map.empty
-=======
         |> PersistentVector.fold run Map.empty
->>>>>>> f720725e
         |> stateBuilder.GetState
 
     member x.OnTimeChange onTimeChange =
